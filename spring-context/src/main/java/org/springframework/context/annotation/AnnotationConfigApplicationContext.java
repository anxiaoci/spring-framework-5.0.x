--- conflicted
+++ resolved
@@ -87,11 +87,11 @@
 		 * 初始化注解模式下的bean定义扫描器
 		 * 作用：BeanDefinition读取器
 		 */
-		this.reader = new AnnotatedBeanDefinitionReader(this);
+		this.reader = new AnnotatedBeanDefinitionReader( this );
 		/**
 		 * 作用：BeanDefinition扫描器，扫描classpath下类生成BeanDefinition
 		 */
-		this.scanner = new ClassPathBeanDefinitionScanner(this);
+		this.scanner = new ClassPathBeanDefinitionScanner( this );
 	}
 
 	/**
@@ -124,17 +124,12 @@
 		this();
 		//注册配置类(带有@Configuration注解的配置类)
 		//处理注解内容，注解生成BeanDefinition存放到beanDefinitionMap中
-<<<<<<< HEAD
-		register(annotatedClasses);
-		//刷新上下文环境
-=======
 		/**
 		 * 把一个配置类转为BeanDefinition，put 到beanDefinitionMap中
 		 * beanDefinitionMap是DefaultListableBeanFactory的一个属性
 		 */
 		register( annotatedClasses );
 		//初始化Spring环境
->>>>>>> 8bac5136
 		refresh();
 	}
 
